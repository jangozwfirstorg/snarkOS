--- conflicted
+++ resolved
@@ -20,18 +20,11 @@
 members = [ "metrics", "storage", "testing" ]
 
 [features]
-<<<<<<< HEAD
 default = [ "rpc" ]
 cuda = [ "snarkvm/cuda" ]
 prometheus = ["snarkos-metrics"]
 rpc = [ "jsonrpsee" ]
 test = []
-=======
-default = [ ]
-cuda = [ "snarkvm/cuda" ]
-prometheus = [ "snarkos-metrics" ]
-test = [ ]
->>>>>>> 6c4ee51e
 
 [dependencies]
 bytes = "1.0.0"
@@ -78,22 +71,10 @@
   [dependencies.hex]
   version = "0.4"
 
-<<<<<<< HEAD
-[dependencies.jsonrpsee]
-version = "0.8"
-optional = true
-features = [ "http-server" ]
-=======
-  [dependencies.hyper]
-  version = "0.14"
-  features = [ "http1", "runtime", "server", "tcp" ]
-
-  [dependencies.json-rpc-types]
-  version = "1.0.2"
-
-  [dependencies.jsonrpc-core]
-  version = "18"
->>>>>>> 6c4ee51e
+  [dependencies.jsonrpsee]
+  version = "0.8"
+  optional = true
+  features = [ "http-server" ]
 
   [dependencies.num_cpus]
   version = "1"
@@ -122,14 +103,9 @@
   [dependencies.serde]
   version = "1"
 
-<<<<<<< HEAD
-[dependencies.serde_json]
-version = "1"
-=======
   [dependencies.serde_json]
   version = "1"
   features = [ "arbitrary_precision" ]
->>>>>>> 6c4ee51e
 
   [dependencies.structopt]
   version = "0.3"
@@ -173,13 +149,6 @@
 [dev-dependencies.rand_chacha]
 version = "0.3"
 
-<<<<<<< HEAD
-=======
-[dev-dependencies.reqwest]
-version = "0.11"
-features = [ "json" ]
-
->>>>>>> 6c4ee51e
 [dev-dependencies.rusty-hook]
 version = "0.11"
 
